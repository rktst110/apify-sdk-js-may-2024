import { Actor } from 'apify';
import log from '@apify/log';
import type { CommonPage } from '@crawlee/browser-pool';
<<<<<<< HEAD
import { inspect } from 'util';
import { RESOURCE_LOAD_ERROR_MESSAGE, SNAPSHOT } from './consts';
import { createRandomHash } from './tools';

// TODO
export interface Page extends CommonPage {
    exposeFunction(name: string, callback: () => unknown): Promise<void>;
    on(eventName: string, handler: () => unknown): unknown;
=======
import { inspect } from 'node:util';
import { RESOURCE_LOAD_ERROR_MESSAGE, SNAPSHOT } from './consts';
import { createRandomHash } from './tools';

export interface Page extends CommonPage {
    exposeFunction(name: string, callback: () => unknown): Promise<void>;
    on(eventName: string, handler: (msg: any) => Promise<void>): unknown;
>>>>>>> 788913e0
    content(): unknown;
    screenshot(): unknown;
}

/**
 * Creates a string with an appended pageFunction to be evaluated in
 * the browser context and placed within the given namespace.
 */
export function wrapPageFunction(pageFunctionString: string, namespace: string) {
    return `if (typeof window['${namespace}'] !== 'object') window['${namespace}'] = {};
    window['${namespace}'].pageFunction = ${pageFunctionString}`;
}

/**
 * Attaches the provided function to the Browser context
 * by exposing it via page.exposeFunction. Returns a string
 * handle to be used to reference the exposed function in
 * the browser context.
 */
export async function createBrowserHandle(page: Page, fun: (...args: unknown[]) => unknown) {
    const handle = await createRandomHash();
    await page.exposeFunction(handle, fun);
    return handle;
}

/**
 * Looks up a property descriptor for the given key in
 * the given object and its prototype chain.
 */
export function getPropertyDescriptor(target: object, key: PropertyKey): PropertyDescriptor | null {
    const descriptor = Reflect.getOwnPropertyDescriptor(target, key);
    if (descriptor) {
        return descriptor;
    }
    const prototype = Reflect.getPrototypeOf(target);
    if (prototype === Reflect.getPrototypeOf({}) || !prototype) {
        return null;
    }
    return getPropertyDescriptor(prototype, key);
}

/**
 * Exposes selected properties of an instance (of a Class or just an Object)
 * in the Browser context and returns their mapping.
 *
 * @param getters as TS will build all module methods as getters, we need to whitelist what are actual getters here
 */
export async function createBrowserHandlesForObject<Instance extends object, Keys extends keyof Instance & string = keyof Instance & string>(
    page: Page,
    instance: Instance, properties: readonly Keys[], getters: readonly PropertyKey[] = [],
) {
    const promises = properties.map((prop) => {
        const descriptor = getPropertyDescriptor(instance, prop);
        if (!descriptor) {
            throw new Error(`Cannot create a browser handle for property: ${prop} on object ${instance}. No such property descriptor.`);
        }
        if (descriptor.value) {
            return {
                name: prop,
                value: descriptor.value,
                type: typeof descriptor.value === 'function' ? 'METHOD' : 'VALUE',
            } as const;
        }
        if (descriptor.get) {
            const value = getters.includes(prop) ? descriptor.get : descriptor.get();
            const type = getters.includes(prop) ? 'GETTER' : 'METHOD';
            return { name: prop, value, type } as const;
        }
        throw new Error(`Cannot create a browser handle for property: ${prop} on object ${instance}. No getter or value for descriptor.`);
    }).map(async ({ name, value, type }) => {
        if (/^METHOD|GETTER$/.test(type)) value = await createBrowserHandle(page, value.bind(instance));
        return { name, value, type };
    });

    const props = await Promise.all(promises);
    return props.reduce((mappings, { name, value, type }) => {
        mappings[name] = { value, type };
        return mappings;
    }, {} as { [K in Keys]: { value: Instance[K] extends (...args: any[]) => any ? string : Instance[K]; type: 'METHOD' | 'VALUE' | 'GETTER' } });
}

export interface DumpConsoleOptions {
    /**
     * Prevents Browser context errors from being logged by default,
     * since there are usually a lot of errors produced by scraping
     * due to blocking resources, running headless, etc.
     */
    logErrors?: boolean;
}

/**
 * Attaches a console listener to page's console that
 * mirrors all console messages to the Node context.
 *
 * This is used instead of the "dumpio" launch option
 * to prevent cluttering the STDOUT with unnecessary
 * Chromium messages, usually internal errors, occurring in page.
 */
export function dumpConsole(page: Page, options: DumpConsoleOptions = {}) {
<<<<<<< HEAD
    // @ts-expect-error Parameter 'msg' implicitly has an 'any' type. // TODO
    page.on('console', async (msg) => {
=======
    page.on('console', async (msg: any) => {
>>>>>>> 788913e0
        const msgType = msg.type();

        if (msgType === 'error' && !options.logErrors) return;

        // Do not ever log "Failed to load resource" errors, because they flood the log.
        if (msg.text() === RESOURCE_LOAD_ERROR_MESSAGE) return;

        // Check for JSHandle tags in .text(), since .args() will
        // always include JSHandles, even for strings.
        const hasJSHandles = msg.text().includes('JSHandle@');

        // If there are any unresolved JSHandles, get their JSON representations.
        // Otherwise, just use the text immediately.
        let message;
        if (hasJSHandles) {
<<<<<<< HEAD
            // @ts-expect-error Parameter 'msg' implicitly has an 'jsh' type. // TODO
            const msgPromises = msg.args().map((jsh) => {
=======
            const msgPromises = msg.args().map((jsh: any) => {
>>>>>>> 788913e0
                return jsh.jsonValue()
                    .catch((e: Error) => log.exception(e, `Stringification of console.${msgType} in browser failed.`));
            });
            message = (await Promise.all(msgPromises))
                .map((m: string) => inspect(m))
                .join(' '); // console.log('a', 'b') produces 'a b'
        } else {
            message = msg.text();
        }

        if (msgType in log) {
            log[msgType as 'info'](message);
        } else {
            log.info(message);
        }
    });
}

/**
 * Tracking variable for snapshot throttling.
 */
let lastSnapshotTimestamp = 0;

export interface SnapshotOptions {
    page?: Page;
    body?: Buffer | string;
    contentType?: string | null;
    json?: any;
}

/**
 * Saves raw body and a screenshot to the default key value store
 * under the SNAPSHOT-BODY and SNAPSHOT-SCREENSHOT keys.
 */
export async function saveSnapshot({ page, body, contentType, json }: SnapshotOptions) {
    // Throttle snapshots.
    const now = Date.now();
    if (now - lastSnapshotTimestamp < SNAPSHOT.TIMEOUT_SECS * 1000) {
        log.warning('Aborting saveSnapshot(). It can only be invoked once '
            + `in ${SNAPSHOT.TIMEOUT_SECS} secs to prevent database overloading.`);
        return;
    }
    lastSnapshotTimestamp = now;

    if (json) {
        await Actor.setValue(SNAPSHOT.KEYS.BODY, json);
    } else if (body && contentType) {
        await Actor.setValue(SNAPSHOT.KEYS.BODY, body, { contentType });
    } else if (page) {
        const htmlP = page.content();
        const screenshotP = page.screenshot();
        const [html, screenshot] = await Promise.all([htmlP, screenshotP]);
        await Promise.all([
            Actor.setValue(SNAPSHOT.KEYS.BODY, html, { contentType: 'text/html' }),
            Actor.setValue(SNAPSHOT.KEYS.SCREENSHOT, screenshot, { contentType: 'image/png' }),
        ]);
    } else {
        throw new Error('One of parameters "page" or "json" or "body" with "contentType" must be provided.');
    }
}<|MERGE_RESOLUTION|>--- conflicted
+++ resolved
@@ -1,16 +1,6 @@
 import { Actor } from 'apify';
 import log from '@apify/log';
 import type { CommonPage } from '@crawlee/browser-pool';
-<<<<<<< HEAD
-import { inspect } from 'util';
-import { RESOURCE_LOAD_ERROR_MESSAGE, SNAPSHOT } from './consts';
-import { createRandomHash } from './tools';
-
-// TODO
-export interface Page extends CommonPage {
-    exposeFunction(name: string, callback: () => unknown): Promise<void>;
-    on(eventName: string, handler: () => unknown): unknown;
-=======
 import { inspect } from 'node:util';
 import { RESOURCE_LOAD_ERROR_MESSAGE, SNAPSHOT } from './consts';
 import { createRandomHash } from './tools';
@@ -18,7 +8,6 @@
 export interface Page extends CommonPage {
     exposeFunction(name: string, callback: () => unknown): Promise<void>;
     on(eventName: string, handler: (msg: any) => Promise<void>): unknown;
->>>>>>> 788913e0
     content(): unknown;
     screenshot(): unknown;
 }
@@ -118,12 +107,7 @@
  * Chromium messages, usually internal errors, occurring in page.
  */
 export function dumpConsole(page: Page, options: DumpConsoleOptions = {}) {
-<<<<<<< HEAD
-    // @ts-expect-error Parameter 'msg' implicitly has an 'any' type. // TODO
-    page.on('console', async (msg) => {
-=======
     page.on('console', async (msg: any) => {
->>>>>>> 788913e0
         const msgType = msg.type();
 
         if (msgType === 'error' && !options.logErrors) return;
@@ -139,12 +123,7 @@
         // Otherwise, just use the text immediately.
         let message;
         if (hasJSHandles) {
-<<<<<<< HEAD
-            // @ts-expect-error Parameter 'msg' implicitly has an 'jsh' type. // TODO
-            const msgPromises = msg.args().map((jsh) => {
-=======
             const msgPromises = msg.args().map((jsh: any) => {
->>>>>>> 788913e0
                 return jsh.jsonValue()
                     .catch((e: Error) => log.exception(e, `Stringification of console.${msgType} in browser failed.`));
             });
