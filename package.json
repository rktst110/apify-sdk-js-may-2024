--- conflicted
+++ resolved
@@ -49,13 +49,8 @@
         "lint:fix": "eslint \"packages/**/src/**/*\" test --fix"
     },
     "devDependencies": {
-<<<<<<< HEAD
         "@apify/consts": "^2.20.0",
-        "@apify/eslint-config-ts": "^0.2.3",
-=======
-        "@apify/consts": "^2.4.1",
         "@apify/eslint-config-ts": "^0.3.0",
->>>>>>> b4242b99
         "@apify/input_secrets": "^1.1.1",
         "@apify/tsconfig": "^0.1.0",
         "@commitlint/config-conventional": "^17.0.3",
